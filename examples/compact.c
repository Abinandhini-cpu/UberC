--- conflicted
+++ resolved
@@ -1,9 +1,5 @@
 /*
-<<<<<<< HEAD
  * Copyright 2018-2021 Uber Technologies, Inc.
-=======
- * Copyright 2018, 2020 Uber Technologies, Inc.
->>>>>>> ae07ee07
  *
  * Licensed under the Apache License, Version 2.0 (the "License");
  * you may not use this file except in compliance with the License.
@@ -54,14 +50,9 @@
     printf("Compacted to %d indexes.\n", compactedCount);
 
     int uncompactRes = 10;
-<<<<<<< HEAD
     int64_t uncompactedSize = uncompactSize(compacted, inputSize, uncompactRes);
-=======
-    int uncompactedSize =
-        maxUncompactCellsSize(compacted, inputSize, uncompactRes);
->>>>>>> ae07ee07
     H3Index* uncompacted = calloc(uncompactedSize, sizeof(H3Index));
-    int err2 = uncompactCells(compacted, compactedCount, uncompacted,
+    int err2 = uncompact(compacted, compactedCount, uncompacted,
                               uncompactedSize, uncompactRes);
     // An error case could happen if the output array is too small, or indexes
     // have a higher resolution than uncompactRes.
