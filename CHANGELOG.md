--- conflicted
+++ resolved
@@ -7,11 +7,8 @@
 
 ## [Unreleased]
 ### Added
-<<<<<<< HEAD
 - Added experimental new algorithm for `polygonToCells`, called `polygonToCellsExperimental`, that supports more containment flags and is more memory-efficient (#785)
-=======
 - `h3` binary for shell scripts ready for use (#818, #826, #846, #923, #924, #931)
->>>>>>> 97d2438e
 
 ### Fixed
 - Fixed compacting all or many resolution 1 cells (#919)
