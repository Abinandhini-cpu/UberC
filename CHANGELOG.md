# Change Log
All notable changes to this project will be documented in this file.
This project adheres to [Semantic Versioning](http://semver.org/).

The public API of this library consists of the functions declared in file
[h3api.h.in](./src/h3lib/include/h3api.h.in).

## [Unreleased]

<<<<<<< HEAD
## [4.0.0] - 2022-08-16
### Breaking changes
- Rename functions according to the terminology RFC (#622, #586, #571, #403, #466, #495, #466)
- Functions that can experience errors now have an `H3Error` return value. (#617, #586, #581, #551, #550, #509, #505, #507, #508, #503, #478, #468, #436, #359)
- Cell count parameters use `int64_t` instead of `int`.
- `polygonToCells` (previously `polyfill`) accepts a flags argument for future expansion. (#570)
- `cellToLocalIj` and `localIjToCell` accept a mode argument for future expansion. (#586)

### Fixed
- Fix polyfill bug when vertex latitude exactly matches cell center. (#603)
- A number of issues detected via unit tests and fuzzers were fixed. (#568, #562, #558, #559, #560, #430)

### Changed
- The file `CMakeTests.cmake` is no longer included if `ENABLE_TESTING` is off. (#609)

### Added
- Vertex mode and associated functions: (#422, #420, #417)
    - `cellToVertex(cell, vertexNum)`
    - `cellToVertexes(cell, out)`
    - `vertexToLatLng(vertex, out)`
    - `isValidVertex(vertex)`
- `h3` CLI application. (#556, #497)

### Other changes
- Generally use `lng` instead of `lon`
- Closed-form implementation of `numHexagons`
- A number of fuzzer harnesses are now included in the H3 core library. (#557, #553, #545, #433)
- Additional benchmarks are added and benchmarks are regularly run in CI. (#524, #518)
=======
## [4.0.0-rc5] - 2022-08-16
### Breaking changes
- `exactEdgeLength` functions renamed to `edgeLength` (#639)

### Fixed
- `polygonToCells` returns an error if Infinity is passed in. (#636)
>>>>>>> 46a581c9

## [4.0.0-rc4] - 2022-07-25
### Breaking changes
- `distance*` functions (`distanceKm`, etc) renamed to `greatCircleDistance*`. (#622)
- Error code `E_MEMORY` renamed to `E_MEMORY_ALLOC`. (#617)

## [4.0.0-rc3] - 2022-06-03
### Fixed
- Fix polyfill bug when vertex latitude exactly matches cell center. (#603)

### Changed
- The file `CMakeTests.cmake` is no longer included if `ENABLE_TESTING` is off. (#609)

## [4.0.0-rc2] - 2022-03-16
### Breaking changes
- `experimentalH3ToLocalIj` and `experimentalLocalIjToH3` renamed to `cellToLocalIj` and `localIjToCell` respectively. (#586)
- `cellToLocalIj` and `localIjToCell` accept a mode argument for future expansion. (#586)
- `cellToCenterChild` (previously `h3ToCenterChild`) returns an error code. (#581)

### Added
- `E_OPTION_INVALID` error code added. (#586)

## [4.0.0-rc1] - 2022-02-07
### Breaking changes
- Rename functions according to the terminology RFC (#571, #403, #466, #495, #466)
- Functions that can experience errors now have an `H3Error` return value. (#551, #550, #509, #505, #507, #508, #503, #478, #468, #436, #359)
- Cell count parameters use `int64_t` instead of `int`.
- `polygonToCells` (previously `polyfill`) accepts a flags argument for future expansion. (#570)

### Added
- Vertex mode and associated functions: (#422, #420, #417)
    - `cellToVertex(cell, vertexNum)`
    - `cellToVertexes(cell, out)`
    - `vertexToLatLng(vertex, out)`
    - `isValidVertex(vertex)` 
- `h3` CLI application. (#556, #497)

### Fixed
- A number of issues detected via unit tests and fuzzers were fixed. (#568, #562, #558, #559, #560, #430)

### Other changes
- Generally use `lng` instead of `lon`
- Closed-form implementation of `numHexagons`
- A number of fuzzer harnesses are now included in the H3 core library. (#557, #553, #545, #433)
- Additional benchmarks are added and benchmarks are regularly run in CI. (#524, #518)

## [3.7.2] - 2021-07-15
### Fixed
- `gridDisk` of invalid indexes should not crash. (#498)

## [3.7.1] - 2020-10-05
### Fixed
- Finding invalid edge boundaries should not crash. (#399)
- Build fixes for FreeBSD. (#397)

## [3.7.0] - 2020-09-28
### Added
- Area and haversine distance functions (#377):
    - `cellAreaRads2`
    - `cellAreaKm2`
    - `cellAreaM2`
    - `pointDistRads`
    - `pointDistKm`
    - `pointDistM`
    - `exactEdgeLengthRads`
    - `exactEdgeLengthKm`
    - `exactEdgeLengthM`
- Refactor `getH3UnidirectionalEdgeBoundary` for accuracy at small resolutions. (#391)
    - Speeds up `getH3UnidirectionalEdgeBoundary` by about 3x.
    - Implement core logic for future vertex mode.
### Fixed
- Fixed building the library with custom memory allocation functions on Mac OSX. (#362)
- The installed H3 CMake target should have include directories specified. (#381)
### Changed
- Tests now use `bash` on Windows. (#381)

## [3.6.4] - 2020-06-19
### Added
- `H3_MEMORY_PREFIX` CMake option for replacing the memory management functions used in H3. (#317)
- Support for building Debian packages of H3. (#352)
### Fixed
- Removed duplicate include statements. (#333)
- Fixed macro `H3_DIGIT_MASK_NEGATIVE`. (#329)
## Changed
- Again implement new `polyfill` algorithm. (#313)

## [3.6.3] - 2020-01-21
### Fixed
- `compact` detects and fails on cases with duplicated input indexes. (#299)
### Changed
- `h3IsValid` returns false for indexes that have non-zero reserved bits. (#300)
- `h3IsValid` and `h3UnidirectionalEdgeIsValid` return false for indexes with the high bit set. (#300)

## [3.6.2] - 2019-12-9
- Revert new `polyfill` algorithm until reported issues are fixed. (#293)

## [3.6.1] - 2019-11-11
### Fixed
- `compact` handles zero length input correctly. (#278)
- `bboxHexRadius` scaling factor adjusted to guarantee containment for `polyfill`. (#279)
- `polyfill` new algorithm for up to 3x perf boost. (#282)
- Fix CMake targets for KML generation. (#285)

## [3.6.0] - 2019-08-12
### Added
- `h3ToCenterChild` function to find center child at given resolution (#267)
- `getPentagonIndexes` (and `pentagonIndexCount`) function to find pentagons at given resolution (#267)
### Fixed
- Fix bounds check for local IJ coordinates (#271)

## [3.5.0] - 2019-07-22
### Added
- CMake options for excluding filter applications or benchmarks from the build. (#247)
- `h3GetFaces` function to find icosahedron faces for an index, and helper function `maxFaceCount` (#253)
### Changed
- Argument parsing for all filter applications is more flexible. (#238)
### Fixed
- Fix printing program name in `h3ToHier` error messages. (#254)

## [3.4.4] - 2019-05-30
### Changed
- Local coordinate spaces cannot cross more than one icosahedron edge. (#234)
- All dynamic internal memory allocations happen on the heap instead of the stack. (#235)
- Argument parsing for `h3ToGeo`, `geoToH3`, and `h3ToGeoBoundary` is more flexible. (#227)

## [3.4.3] - 2019-05-02
### Added
- `localIjToH3` filter application (#222)
- An option to print distances in the `kRing` filter application (#222)
### Changed
- Arguments parsing for `kRing` filter application is more flexible. (#224)
### Fixed
- `benchmarkPolyfill` allocates its memory on the heap (#198)
- Fixed constraints of vertex longitudes (#213)
- Zero only input to `uncompact` does not produce an error (#223)

## [3.4.2] - 2019-02-21
### Changed
- `binding-functions` build target generates an ASCII file on Windows (#193)

## [3.4.1] - 2019-02-15
### Fixed
- `binding-functions` build target fixed when running the build out of source (#188)

## [3.4.0] - 2019-01-23
### Added
- `getRes0Indexes` function for getting all base cells, and helper function `res0IndexCount` (#174)
- Include defined constants for current library version (#173)

## [3.3.0] - 2018-12-25
### Added
- `h3Line` and `h3LineSize` functions for getting the line of indexes between some start and end (inclusive) (#165)
### Changed
- Indexes in deleted pentagon subsequences are not considered valid.

## [3.2.0] - 2018-10-04
### Added
- `experimentalH3ToLocalIj` function for getting local coordinates for an index. (#102)
- `experimentalLocalIjToH3` function for getting an index from local coordinates. (#102)
- Benchmarks for the kRing method for k's of size 10, 20, 30, and 40. (#142, #144)
### Changed
- Internal `h3ToIjk` function renamed to `h3ToLocalIjk`. (#102)
- `h3ToIjk` filter application replaced with `h3ToLocalIj`. (#102)
### Fixed
- Added `#include <stdio.h>` to `benchmark.h` (#142)

## [3.1.1] - 2018-08-29
### Fixed
- Fixed bounding box bug for polygons crossing the antimeridian (#130)
- Normalize output of h3SetToMultiPolygon to align with the GeoJSON spec, ensuring that each polygon has only one outer loop, followed by holes (#131)
### Changed
- Longitude outputs are now guaranteed to be in the range [-Pi, Pi]. (#93)
- Implemented closed form formula for maxKringSize. Source: https://oeis.org/A003215 (#138)
- Improved test and benchmark harnesses (#126, #128)

## [3.1.0] - 2018-08-03
### Added
- `h3Distance` function for determining the grid distance between H3 indexes (#83)
- Internal `h3ToIjk` function for getting IJK+ coordinates from an index (#83)
- Internal `ijkDistance` function for determining the grid distance between IJK+ coordinates (#83)
- `h3ToIjk` filter application for experimenting with `h3ToIjk` (#83)
### Fixed
- Don't require a C++ compiler (#107)
### Changed
- Most dynamic internal memory allocations happen on the heap instead of the stack (#100)

## [3.0.8] - 2018-07-18
### Added
- Added Direction enum, replacing int and defined constants (#77)
### Fixed
- Ensured unused memory is cleared for pentagon children. (#84)
- Fixed compiler warnings in `h3ToGeoHier` and `h3ToGeoBoundaryHier`. (#90)
- Fixed a segfault in `h3SetToLinkedGeo` (#94)
### Changed
- Warnings are not errors by default. (#90)

## [3.0.7] - 2018-06-08
### Added
- Generator for the faceCenterPoint table (#67)
- Generator for number of indexes per resolution (#69)
- Added CMake `WARNINGS_AS_ERRORS` option, default on, for Clang and GCC (#70)
- Added CMake `TEST_WRAPPER` setting when `WRAP_VALGRIND` is on (#66)
### Changed
- Moved Vec3d structure to `vec3d.h` (#67)
- Added input validation when getting the origin or destination of an edge (#74)

## [3.0.6] - 2018-06-01
### Changed
- Changed signature of internal function h3NeighborRotations.
- Do not require support for `hexRange`, `hexRanges`, or `hexRangeDistances` in the bindings. These functions may be deprecated in the public API in future releases; consumers should use `kRing` and `kRingDistances` instead.
- Performance improvement in core indexing logic for `geoToH3` (thanks @wewei!)

## [3.0.5] - 2018-04-27
### Fixed
- Fixed duplicate vertex in h3ToGeoBoundary for certain class III hexagons (#46)
### Added
- Release guide

## [3.0.4] - 2018-04-16
### Added
- Assertions when allocating memory on the heap.
### Changed
- Most internal memory allocations happen on the stack instead of the heap.

## [3.0.3] - 2018-03-19
### Added
- CMake config installation to ease use of h3 from CMake projects.
- Add CMake toolchain file to set build options upfront.
- Add CMake `C_CLANG_TIDY` property to integrate clang-tidy checks during build.
- YouCompleteMe completion support.
### Changed
- Improved resilience to out of range inputs.
- Minimum CMake version to 3.1.
- Set `CMAKE_C_STANDARD` to `11` instead of using compiler flag `-std=c1x`.
- Use `CMAKE_POSITION_INDEPENDENT_CODE` instead of using compiler flag `-fPIC`.
- Rename library target from `h3.1` to `h3` with `SONAME` property of 1.
### Removed
- CMake `H3_COMPILER` option in favor of built-in `CMAKE_C_COMPILER`.
- CMake `BUILD_STATIC` option in favor of built-in `BUILD_SHARED_LIBS`.
- CMake `ENABLE_TESTS` option in favor of built-in `BUILD_TESTING`.
- File globbing in CMake in favor of listing source files.

## [3.0.2] - 2018-01-24
### Removed
- Removed the `H3IndexFat` internal structure.
### Changed
- Simplified build process on Windows.
### Fixed
- Fixed an issue where tests would fail on ARM systems.

## [3.0.1] - 2018-01-18
### Added
- Added a `make install` target.
### Changed
- Improved compatability with building on Windows.
- Fixed various cases where the test suite could crash or not compile.

## [3.0.0] - 2018-01-08
### Added
- First public release.<|MERGE_RESOLUTION|>--- conflicted
+++ resolved
@@ -7,7 +7,6 @@
 
 ## [Unreleased]
 
-<<<<<<< HEAD
 ## [4.0.0] - 2022-08-16
 ### Breaking changes
 - Rename functions according to the terminology RFC (#622, #586, #571, #403, #466, #495, #466)
@@ -15,10 +14,12 @@
 - Cell count parameters use `int64_t` instead of `int`.
 - `polygonToCells` (previously `polyfill`) accepts a flags argument for future expansion. (#570)
 - `cellToLocalIj` and `localIjToCell` accept a mode argument for future expansion. (#586)
+- `exactEdgeLength` functions renamed to `edgeLength` (#639)
 
 ### Fixed
 - Fix polyfill bug when vertex latitude exactly matches cell center. (#603)
 - A number of issues detected via unit tests and fuzzers were fixed. (#568, #562, #558, #559, #560, #430)
+- `polygonToCells` returns an error if Infinity is passed in. (#636)
 
 ### Changed
 - The file `CMakeTests.cmake` is no longer included if `ENABLE_TESTING` is off. (#609)
@@ -36,14 +37,13 @@
 - Closed-form implementation of `numHexagons`
 - A number of fuzzer harnesses are now included in the H3 core library. (#557, #553, #545, #433)
 - Additional benchmarks are added and benchmarks are regularly run in CI. (#524, #518)
-=======
+
 ## [4.0.0-rc5] - 2022-08-16
 ### Breaking changes
 - `exactEdgeLength` functions renamed to `edgeLength` (#639)
 
 ### Fixed
 - `polygonToCells` returns an error if Infinity is passed in. (#636)
->>>>>>> 46a581c9
 
 ## [4.0.0-rc4] - 2022-07-25
 ### Breaking changes
