--- conflicted
+++ resolved
@@ -7,11 +7,8 @@
 
 ## [Unreleased]
 ### Added
-<<<<<<< HEAD
+- Functions for `cellToChildPos` and `childPosToCell` (#719)
 - (Undirected) edge index mode. (#654)
-=======
-- Functions for `cellToChildPos` and `childPosToCell` (#719)
->>>>>>> 3d4bdc39
 
 ### Fixed
 - Fixed possible signed integer overflow in `h3NeighborRotations` (#707)
