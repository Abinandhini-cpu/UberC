---
id: traversal
title: Grid traversal functions
sidebar_label: Traversal
slug: /api/traversal
---

import Tabs from '@theme/Tabs';
import TabItem from '@theme/TabItem';

Grid traversal allows finding cells in the vicinity of an origin cell, and determining how to traverse the grid from one cell to another.

## gridDisk

<Tabs
  groupId="language"
  defaultValue="c"
  values={[
    {label: 'C', value: 'c'},
    {label: 'Python', value: 'python'},
    {label: 'Java', value: 'java'},
    {label: 'JavaScript (Live)', value: 'javascript'},
  ]
}>
<TabItem value="c">

```c
H3Error gridDisk(H3Index origin, int k, H3Index* out);
```

</TabItem>
<TabItem value="python">

```py
h3.grid_disk(origin, k)
```

</TabItem>
<TabItem value="java">

```java
List<Long> gridDisk(long origin, int k);
List<String> gridDisk(String origin, int k);
```

</TabItem>
<TabItem value="javascript">

```js
h3.gridDisk(origin, k)
```

```js live
function example() {
  const h = '85283473fffffff';
  const k = 5;
  return h3.gridDisk(h, k);
}
```

</TabItem>
</Tabs>

gridDisk produces indices within k distance of the origin index.

gridDisk was previously named *k-ring* after the concept of a ring with
distance k. k-ring 0 is defined as the origin index, k-ring 1 is
defined as k-ring 0 and all neighboring indices, and so on.

Output is placed in the provided array in no particular order. Elements of
the output array may be left as zero, which can happen when crossing a pentagon.

## maxGridDiskSize

<Tabs
  groupId="language"
  defaultValue="c"
  values={[
    {label: 'C', value: 'c'},
    {label: 'Python', value: 'python'},
    {label: 'Java', value: 'java'},
    {label: 'JavaScript (Live)', value: 'javascript'},
  ]
}>
<TabItem value="c">

```c
int maxGridDiskSize(int k);
```

</TabItem>
<TabItem value="python">

:::note

This function exists for memory management and is not exposed.

:::

</TabItem>
<TabItem value="java">

:::note

This function exists for memory management and is not exposed.

:::

</TabItem>
<TabItem value="javascript">

:::note

This function exists for memory management and is not exposed.

:::

</TabItem>
</Tabs>

Maximum number of indices that result from the gridDisk algorithm with the given k.

## gridDiskDistances

<Tabs
  groupId="language"
  defaultValue="c"
  values={[
    {label: 'C', value: 'c'},
    {label: 'Python', value: 'python'},
    {label: 'Java', value: 'java'},
    {label: 'JavaScript (Live)', value: 'javascript'},
  ]
}>
<TabItem value="c">

```c
H3Error gridDiskDistances(H3Index origin, int k, H3Index* out, int* distances);
```

</TabItem>
<TabItem value="python">

```py
h3.grid_disk_distances(origin, k)
```

</TabItem>
<TabItem value="java">

```java
List<List<Long>> gridDiskDistances(long origin, int k);
List<List<String>> gridDiskDistances(String origin, int k);
```

</TabItem>
<TabItem value="javascript">

```js
h3.gridDiskDistances(origin, k)
```

```js live
function example() {
  const h = '85283473fffffff';
  const k = 5;
  return h3.gridDiskDistances(h, k);
}
```

</TabItem>
</Tabs>

gridDiskDistances produces indices within k distance of the origin index.

k-ring 0 is defined as the origin index, k-ring 1 is defined as k-ring 0 and
all neighboring indices, and so on.

Output is placed in the provided array in no particular order. Elements of
the output array may be left as zero, which can happen when crossing a pentagon.

## gridDiskUnsafe

<Tabs
  groupId="language"
  defaultValue="c"
  values={[
    {label: 'C', value: 'c'},
    {label: 'Python', value: 'python'},
    {label: 'Java', value: 'java'},
    {label: 'JavaScript (Live)', value: 'javascript'},
  ]
}>
<TabItem value="c">

```c
H3Error gridDiskUnsafe(H3Index origin, int k, H3Index* out);
```

</TabItem>
<TabItem value="python">

```py
h3.grid_disk_unsafe(h, k)
```

</TabItem>
<TabItem value="java">

```java
List<List<Long>> gridDiskUnsafe(Long h3, int k) throws PentagonEncounteredException;
List<List<String>> gridDiskUnsafe(String h3Address, int k) throws PentagonEncounteredException;
```

</TabItem>
<TabItem value="javascript">

:::note

This function is not exposed.

:::

</TabItem>
</Tabs>

gridDiskUnsafe produces indexes within k distance of the origin index.
The function returns an error code when one of the returned by this
function is a pentagon or is in the pentagon distortion area. In this case,
the output behavior of the `out` array is undefined.

k-ring 0 is defined as the origin index, k-ring 1 is defined as k-ring 0 and
all neighboring indexes, and so on.

Output is placed in the provided array in order of increasing distance from
the origin.

Returns 0 (`E_SUCCESS`) if no pentagonal distortion is encountered.

## gridDiskDistancesUnsafe

<Tabs
  groupId="language"
  defaultValue="c"
  values={[
    {label: 'C', value: 'c'},
    {label: 'Python', value: 'python'},
    {label: 'Java', value: 'java'},
    {label: 'JavaScript (Live)', value: 'javascript'},
  ]
}>
<TabItem value="c">

```c
H3Error gridDiskDistancesUnsafe(H3Index origin, int k, H3Index* out, int* distances);
```

</TabItem>
<TabItem value="python">

```py
h3.grid_disk_distances_unsafe(h, k)
```

</TabItem>
<TabItem value="java">

:::note

This function is not exposed because the same functionality is exposed by `gridDiskUnsafe`

:::

</TabItem>
<TabItem value="javascript">

:::note

This function is not exposed.

:::

</TabItem>
</Tabs>

gridDiskDistancesUnsafe produces indexes within k distance of the origin index.
Output behavior is undefined when one of the indexes returned by this
function is a pentagon or is in the pentagon distortion area.

k-ring 0 is defined as the origin index, k-ring 1 is defined as k-ring 0 and
all neighboring indexes, and so on.

Output is placed in the provided array in order of increasing distance from
the origin. The distances in hexagons is placed in the distances array at
the same offset.

Returns 0 (`E_SUCCESS`) if no pentagonal distortion is encountered.

## gridDisksUnsafe

<Tabs
  groupId="language"
  defaultValue="c"
  values={[
    {label: 'C', value: 'c'},
    {label: 'Python', value: 'python'},
    {label: 'Java', value: 'java'},
    {label: 'JavaScript (Live)', value: 'javascript'},
  ]
}>
<TabItem value="c">

```c
H3Error gridDisksUnsafe(H3Index* h3Set, int length, int k, H3Index* out);
```

</TabItem>
<TabItem value="python">

```py
h3.grid_disks_unsafe(h, k)
```

</TabItem>
<TabItem value="java">

:::note

This function is not exposed because the same functionality is exposed by `gridDiskUnsafe`

:::

</TabItem>
<TabItem value="javascript">

:::note

This function is not exposed.

:::

</TabItem>
</Tabs>

gridDisksUnsafe takes an array of input hex IDs and a max k-ring and returns an
array of hexagon IDs sorted first by the original hex IDs and then by the
k-ring (0 to max), with no guaranteed sorting within each k-ring group.

Returns 0 (`E_SUCCESS`) if no pentagonal distortion was encountered. Otherwise, output
is undefined

## gridRingUnsafe

<Tabs
  groupId="language"
  defaultValue="c"
  values={[
    {label: 'C', value: 'c'},
    {label: 'Python', value: 'python'},
    {label: 'Java', value: 'java'},
    {label: 'JavaScript (Live)', value: 'javascript'},
  ]
}>
<TabItem value="c">

```c
H3Error gridRingUnsafe(H3Index origin, int k, H3Index* out);
```

</TabItem>
<TabItem value="python">

```py
h3.grid_ring_unsafe(h, k)
```

</TabItem>
<TabItem value="java">

```java
List<Long> gridRingUnsafe(long h3, int k) throws PentagonEncounteredException;
List<String> gridRingUnsafe(String h3Address, int k) throws PentagonEncounteredException;
```

</TabItem>
<TabItem value="javascript">

```js
h3.gridRingUnsafe(h3Index, k)
```

```js live
function example() {
  const h = '85283473fffffff';
  const k = 1;
  return h3.gridRingUnsafe(h, k);
}
```

</TabItem>
</Tabs>

Produces the hollow hexagonal ring centered at origin with sides of length k.

Returns 0 (`E_SUCCESS`) if no pentagonal distortion was encountered.

## gridPathCells

<Tabs
  groupId="language"
  defaultValue="c"
  values={[
    {label: 'C', value: 'c'},
    {label: 'Python', value: 'python'},
    {label: 'Java', value: 'java'},
    {label: 'JavaScript (Live)', value: 'javascript'},
  ]
}>
<TabItem value="c">

```c
H3Error gridPathCells(H3Index start, H3Index end, H3Index* out);
```

</TabItem>
<TabItem value="python">

```py
h3.grid_path_cells(start, end)
```

</TabItem>
<TabItem value="java">

```java
List<Long> gridPathCells(long start, long end) throws LineUndefinedException
List<String> gridPathCells(String startAddress, String endAddress) throws LineUndefinedException
```

</TabItem>
<TabItem value="javascript">

```js
h3.gridPathCells(start, end)
```

```js live
function example() {
  const start = '85283473fffffff';
  const end = '8528342bfffffff';
  return h3.gridPathCells(start, end);
}
```

</TabItem>
</Tabs>

Given two H3 indexes, return the line of indexes between them (inclusive).

This function may fail to find the line between two indexes, for
example if they are very far apart. It may also fail when finding
distances for indexes on opposite sides of a pentagon.

*Notes:*

 * The specific output of this function should not be considered stable
   across library versions. The only guarantees the library provides are
   that the line length will be `h3Distance(start, end) + 1` and that
   every index in the line will be a neighbor of the preceding index.

 * Lines are drawn in grid space, and may not correspond exactly to either
   Cartesian lines or great arcs.

## gridPathCellsSize

<Tabs
  groupId="language"
  defaultValue="c"
  values={[
    {label: 'C', value: 'c'},
    {label: 'Python', value: 'python'},
    {label: 'Java', value: 'java'},
    {label: 'JavaScript (Live)', value: 'javascript'},
  ]
}>
<TabItem value="c">

```c
<<<<<<< HEAD
H3Error gridPathCellsSize(H3Index start, H3Index end, int *size);
=======
H3Error gridPathCellsSize(H3Index start, H3Index end, int64_t* size);
>>>>>>> 0302b93b
```

</TabItem>
<TabItem value="python">

:::note

This function exists for memory management and is not exposed.

:::

</TabItem>
<TabItem value="java">

:::note

This function exists for memory management and is not exposed.

:::

</TabItem>
<TabItem value="javascript">

:::note

This function exists for memory management and is not exposed.

:::

</TabItem>
</Tabs>

Number of indexes in a line from the start index to the end index,
to be used for allocating memory.

<<<<<<< HEAD
=======
Returns 0 (`E_SUCCESS`) on success, or an error if the line cannot be computed.

>>>>>>> 0302b93b
## gridDistance

<Tabs
  groupId="language"
  defaultValue="c"
  values={[
    {label: 'C', value: 'c'},
    {label: 'Python', value: 'python'},
    {label: 'Java', value: 'java'},
    {label: 'JavaScript (Live)', value: 'javascript'},
  ]
}>
<TabItem value="c">

```c
<<<<<<< HEAD
H3Error gridDistance(H3Index origin, H3Index h3, int *distance);
=======
H3Error gridDistance(H3Index origin, H3Index h3, int64_t *distance);
>>>>>>> 0302b93b
```

</TabItem>
<TabItem value="python">

```py
h3.grid_distance(h1, h2)
```

</TabItem>
<TabItem value="java">

```java
<<<<<<< HEAD
int gridDistance(long a, long b) throws DistanceUndefinedException;
int gridDistance(String a, String b) throws DistanceUndefinedException;
=======
long gridDistance(long a, long b) throws DistanceUndefinedException;
long gridDistance(String a, String b) throws DistanceUndefinedException;
>>>>>>> 0302b93b
```

</TabItem>
<TabItem value="javascript">

```js
h3.gridDistance(a, b)
```

```js live
function example() {
  const start = '85283473fffffff';
  const end = '8528342bfffffff';
  return h3.gridDistance(start, end);
}
```

</TabItem>
</Tabs>

Provides the distance in grid cells between the two indexes.

Returns 0 (`E_SUCCESS`) on success, or an error if finding the distance failed. Finding the distance
can fail because the two indexes are not comparable (different resolutions), too far apart, or are
separated by pentagonal distortion. This is the same set of limitations as the local IJ coordinate
space functions.

## experimentalH3ToLocalIj

<Tabs
  groupId="language"
  defaultValue="c"
  values={[
    {label: 'C', value: 'c'},
    {label: 'Python', value: 'python'},
    {label: 'Java', value: 'java'},
    {label: 'JavaScript (Live)', value: 'javascript'},
  ]
}>
<TabItem value="c">

```c
H3Error experimentalH3ToLocalIj(H3Index origin, H3Index h3, CoordIJ *out);
```

</TabItem>
<TabItem value="python">

```py
h3.experimental_h3_to_local_ij(origin, h)
```

</TabItem>
<TabItem value="java">

```java
CoordIJ experimentalH3ToLocalIj(long origin, long h3) throws PentagonEncounteredException, LocalIjUndefinedException;
CoordIJ experimentalH3ToLocalIj(String originAddress, String h3Address) throws PentagonEncounteredException, LocalIjUndefinedException;
```

</TabItem>
<TabItem value="javascript">

```js
h3.experimentalH3ToLocalIj(origin, h3)
```

```js live
function example() {
  const origin = '85283473fffffff';
  const h = '8528342bfffffff';
  const {i, j} = h3.experimentalH3ToLocalIj(origin, h);
  return [i, j];
}
```

</TabItem>
</Tabs>

Produces local IJ coordinates for an H3 index anchored by an origin.

This function is experimental, and its output is not guaranteed
to be compatible across different versions of H3.

## experimentalLocalIjToH3

<Tabs
  groupId="language"
  defaultValue="c"
  values={[
    {label: 'C', value: 'c'},
    {label: 'Python', value: 'python'},
    {label: 'Java', value: 'java'},
    {label: 'JavaScript (Live)', value: 'javascript'},
  ]
}>
<TabItem value="c">

```c
H3Error experimentalLocalIjToH3(H3Index origin, const CoordIJ *ij, H3Index *out);
```

</TabItem>
<TabItem value="python">

```py
h3.experimental_local_ij_to_h3(origin, i, j)
```

</TabItem>
<TabItem value="java">

```java
long experimentalLocalIjToH3(long origin, CoordIJ ij) throws LocalIjUndefinedException;
String experimentalLocalIjToH3(String originAddress, CoordIJ ij) throws LocalIjUndefinedException;
```

</TabItem>
<TabItem value="javascript">

```js
h3.experimentalLocalIjToH3(origin, coords)
```

```js live
function example() {
  const h = '85283473fffffff';
  const coords = {i: 0, j: 0};
  return h3.experimentalLocalIjToH3(h, coords);
}
```

</TabItem>
</Tabs>

Produces an H3 index from local IJ coordinates anchored by an origin.

This function is experimental, and its output is not guaranteed
to be compatible across different versions of H3.<|MERGE_RESOLUTION|>--- conflicted
+++ resolved
@@ -486,11 +486,7 @@
 <TabItem value="c">
 
 ```c
-<<<<<<< HEAD
-H3Error gridPathCellsSize(H3Index start, H3Index end, int *size);
-=======
 H3Error gridPathCellsSize(H3Index start, H3Index end, int64_t* size);
->>>>>>> 0302b93b
 ```
 
 </TabItem>
@@ -526,11 +522,8 @@
 Number of indexes in a line from the start index to the end index,
 to be used for allocating memory.
 
-<<<<<<< HEAD
-=======
 Returns 0 (`E_SUCCESS`) on success, or an error if the line cannot be computed.
 
->>>>>>> 0302b93b
 ## gridDistance
 
 <Tabs
@@ -546,11 +539,7 @@
 <TabItem value="c">
 
 ```c
-<<<<<<< HEAD
-H3Error gridDistance(H3Index origin, H3Index h3, int *distance);
-=======
 H3Error gridDistance(H3Index origin, H3Index h3, int64_t *distance);
->>>>>>> 0302b93b
 ```
 
 </TabItem>
@@ -564,13 +553,8 @@
 <TabItem value="java">
 
 ```java
-<<<<<<< HEAD
-int gridDistance(long a, long b) throws DistanceUndefinedException;
-int gridDistance(String a, String b) throws DistanceUndefinedException;
-=======
 long gridDistance(long a, long b) throws DistanceUndefinedException;
 long gridDistance(String a, String b) throws DistanceUndefinedException;
->>>>>>> 0302b93b
 ```
 
 </TabItem>
