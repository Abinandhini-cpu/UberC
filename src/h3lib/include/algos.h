--- conflicted
+++ resolved
@@ -45,18 +45,9 @@
 
 // Internal function for polygonToCells that traces a geoloop with hexagons of
 // a specific size
-<<<<<<< HEAD
-H3Error _getEdgeHexagons(const GeoLoop* geoloop, int64_t numHexagons, int res,
-                         int64_t* numSearchHexes, H3Index* search,
-                         H3Index* found);
-=======
-int _getEdgeHexagons(const GeoLoop *geoloop, int numHexagons, int res,
-                     int *numSearchHexes, H3Index *search, H3Index *found);
-
-// The polygonToCells algorithm. Separated out because it can theoretically fail
-int _polygonToCellsInternal(const GeoPolygon *geoPolygon, int res,
-                            H3Index *out);
->>>>>>> 4b574f04
+H3Error _getEdgeHexagons(const GeoLoop *geoloop, int64_t numHexagons, int res,
+                         int64_t *numSearchHexes, H3Index *search,
+                         H3Index *found);
 
 // The safe gridDiskDistances algorithm.
 void _gridDiskDistancesInternal(H3Index origin, int k, H3Index *out,
