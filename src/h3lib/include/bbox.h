--- conflicted
+++ resolved
@@ -34,21 +34,12 @@
     double west;   ///< west longitude
 } BBox;
 
-<<<<<<< HEAD
-bool bboxIsTransmeridian(const BBox* bbox);
-void bboxCenter(const BBox* bbox, GeoPoint* center);
-bool bboxContains(const BBox* bbox, const GeoPoint* point);
-bool bboxEquals(const BBox* b1, const BBox* b2);
-int64_t bboxHexEstimate(const BBox* bbox, int res);
-int lineHexEstimate(const GeoPoint* origin, const GeoPoint* destination,
-                    int res);
-=======
 bool bboxIsTransmeridian(const BBox *bbox);
 void bboxCenter(const BBox *bbox, LatLng *center);
 bool bboxContains(const BBox *bbox, const LatLng *point);
 bool bboxEquals(const BBox *b1, const BBox *b2);
-int bboxHexEstimate(const BBox *bbox, int res);
-int lineHexEstimate(const LatLng *origin, const LatLng *destination, int res);
->>>>>>> 4b574f04
+int64_t bboxHexEstimate(const BBox *bbox, int res);
+int64_t lineHexEstimate(const LatLng *origin, const LatLng *destination,
+                        int res);
 
 #endif