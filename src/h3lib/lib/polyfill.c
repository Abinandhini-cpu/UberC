--- conflicted
+++ resolved
@@ -450,23 +450,6 @@
             }
             if (mode == CONTAINMENT_OVERLAPPING) {
                 // For overlapping, we need to do a quick check to determine
-<<<<<<< HEAD
-                // whether the polygon is wholly contained by the cell. We check
-                // the first polygon vertex, which if it is contained could also
-                // mean we simply intersect.
-                H3Index polygonCell;
-                // Deferencing verts[0] is safe because we check numVerts above
-                H3Error polygonCellErr = H3_EXPORT(latLngToCell)(
-                    &(iter->_polygon->geoloop.verts[0]), cellRes, &polygonCell);
-                if (polygonCellErr != E_SUCCESS) {
-                    iterErrorPolygonCompact(iter, polygonCellErr);
-                    return;
-                }
-                if (polygonCell == cell) {
-                    // Set to next output
-                    iter->cell = cell;
-                    return;
-=======
                 // whether the polygon is wholly contained by the cell. We
                 // check the first polygon vertex, which if it is contained
                 // could also mean we simply intersect.
@@ -492,7 +475,6 @@
                         iter->cell = cell;
                         return;
                     }
->>>>>>> a523fc65
                 }
             }
             if (mode == CONTAINMENT_FULL || mode == CONTAINMENT_OVERLAPPING) {
