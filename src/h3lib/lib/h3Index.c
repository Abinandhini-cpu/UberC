--- conflicted
+++ resolved
@@ -1,9 +1,5 @@
 /*
-<<<<<<< HEAD
  * Copyright 2016-2021 Uber Technologies, Inc.
-=======
- * Copyright 2016-2020 Uber Technologies, Inc.
->>>>>>> ae07ee07
  *
  * Licensed under the Apache License, Version 2.0 (the "License");
  * you may not use this file except in compliance with the License.
@@ -186,13 +182,8 @@
 }
 
 /**
-<<<<<<< HEAD
  * cellToChildrenSize returns the exact number of children for a cell at a
  * given child resolution.
-=======
- * maxCellToChildrenSize returns the maximum number of children possible for a
- * given child level.
->>>>>>> ae07ee07
  *
  * @param h         H3Index to find the number of children of
  * @param childRes  The child resolution you're interested in
@@ -200,7 +191,6 @@
  * @return int      Exact number of children (handles hexagons and pentagons
  *                  correctly)
  */
-<<<<<<< HEAD
 int64_t H3_EXPORT(cellToChildrenSize)(H3Index h, int childRes) {
     if (!_hasChildAtRes(h, childRes)) return 0;
 
@@ -210,12 +200,6 @@
         return 1 + 5 * (_ipow(7, n) - 1) / 6;
     } else {
         return _ipow(7, n);
-=======
-int64_t H3_EXPORT(maxCellToChildrenSize)(H3Index h, int childRes) {
-    int parentRes = H3_GET_RESOLUTION(h);
-    if (!_isValidChildRes(parentRes, childRes)) {
-        return 0;
->>>>>>> ae07ee07
     }
 }
 
@@ -239,47 +223,17 @@
 /**
  * cellToChildren takes the given hexagon id and generates all of the children
  * at the specified resolution storing them into the provided memory pointer.
-<<<<<<< HEAD
  * It's assumed that cellToChildrenSize was used to determine the allocation.
-=======
- * It's assumed that maxCellToChildrenSize was used to determine the allocation.
->>>>>>> ae07ee07
  *
  * @param h H3Index to find the children of
  * @param childRes int the child level to produce
  * @param children H3Index* the memory to store the resulting addresses in
  */
-<<<<<<< HEAD
-void H3_EXPORT(h3ToChildren)(H3Index h, int childRes, H3Index* children) {
+void H3_EXPORT(cellToChildren)(H3Index h, int childRes, H3Index* children) {
     Iter_Child iter = iterInitParent(h, childRes);
 
     for (int64_t i = 0; iter.h; i++, iterStepChild(&iter)) {
         children[i] = iter.h;
-=======
-void H3_EXPORT(cellToChildren)(H3Index h, int childRes, H3Index* children) {
-    int parentRes = H3_GET_RESOLUTION(h);
-    if (!_isValidChildRes(parentRes, childRes)) {
-        return;
-    } else if (parentRes == childRes) {
-        *children = h;
-        return;
-    }
-    int bufferSize = H3_EXPORT(maxCellToChildrenSize)(h, childRes);
-    int bufferChildStep = (bufferSize / 7);
-    int isAPentagon = H3_EXPORT(isPentagon)(h);
-    for (int i = 0; i < 7; i++) {
-        if (isAPentagon && i == K_AXES_DIGIT) {
-            H3Index* nextChild = children + bufferChildStep;
-            while (children < nextChild) {
-                *children = H3_NULL;
-                children++;
-            }
-        } else {
-            H3_EXPORT(cellToChildren)
-            (makeDirectChild(h, i), childRes, children);
-            children += bufferChildStep;
-        }
->>>>>>> ae07ee07
     }
 }
 
@@ -309,28 +263,13 @@
  * @return H3Index of the center child, or H3_NULL if you actually asked for a
  * parent
  */
-<<<<<<< HEAD
-H3Index H3_EXPORT(h3ToCenterChild)(H3Index h, int childRes) {
+H3Index H3_EXPORT(cellToCenterChild)(H3Index h, int childRes) {
     if (!_hasChildAtRes(h, childRes)) return H3_NULL;
 
     h = _zero_index_digits(h, H3_GET_RESOLUTION(h) + 1, childRes);
     H3_SET_RESOLUTION(h, childRes);
 
     return h;
-=======
-H3Index H3_EXPORT(cellToCenterChild)(H3Index h, int childRes) {
-    int parentRes = H3_GET_RESOLUTION(h);
-    if (!_isValidChildRes(parentRes, childRes)) {
-        return H3_NULL;
-    } else if (childRes == parentRes) {
-        return h;
-    }
-    H3Index child = H3_SET_RESOLUTION(h, childRes);
-    for (int i = parentRes + 1; i <= childRes; i++) {
-        H3_SET_INDEX_DIGIT(child, i, 0);
-    }
-    return child;
->>>>>>> ae07ee07
 }
 
 /**
@@ -344,14 +283,9 @@
  * contiguous regions exist in the set at all and no compression possible)
  * @return an error code on bad input data
  */
-<<<<<<< HEAD
 // todo: update internal implementation for int64_t
 int H3_EXPORT(compact)(const H3Index* h3Set, H3Index* compactedSet,
                        const int64_t numHexes) {
-=======
-int H3_EXPORT(compactCells)(const H3Index* h3Set, H3Index* compactedSet,
-                            const int numHexes) {
->>>>>>> ae07ee07
     if (numHexes == 0) {
         return COMPACT_SUCCESS;
     }
@@ -521,7 +455,6 @@
 }
 
 /**
-<<<<<<< HEAD
  * uncompact takes a compressed set of cells and expands back to the
  * original set of cells.
  *
@@ -547,54 +480,12 @@
         for (; iter.h; i++, iterStepChild(&iter)) {
             if (i >= numOut) return -1;  // went too far; abort!
             outSet[i] = iter.h;
-=======
- * uncompactCells takes a compressed set of hexagons and expands back to the
- * original set of hexagons.
- * @param compactedSet Set of hexagons
- * @param numHexes The number of hexes in the input set
- * @param h3Set Output array of decompressed hexagons (preallocated)
- * @param maxHexes The size of the output array to bound check against
- * @param res The hexagon resolution to decompress to
- * @return An error code if output array is too small or any hexagon is
- * smaller than the output resolution.
- */
-int H3_EXPORT(uncompactCells)(const H3Index* compactedSet, const int numHexes,
-                              H3Index* h3Set, const int maxHexes,
-                              const int res) {
-    int outOffset = 0;
-    for (int i = 0; i < numHexes; i++) {
-        if (compactedSet[i] == 0) continue;
-        if (outOffset >= maxHexes) {
-            // We went too far, abort!
-            return -1;
-        }
-        int currentRes = H3_GET_RESOLUTION(compactedSet[i]);
-        if (!_isValidChildRes(currentRes, res)) {
-            // Nonsensical. Abort.
-            return -2;
-        }
-        if (currentRes == res) {
-            // Just copy and move along
-            h3Set[outOffset] = compactedSet[i];
-            outOffset++;
-        } else {
-            // Bigger hexagon to reduce in size
-            int numHexesToGen =
-                H3_EXPORT(maxCellToChildrenSize)(compactedSet[i], res);
-            if (outOffset + numHexesToGen > maxHexes) {
-                // We're about to go too far, abort!
-                return -1;
-            }
-            H3_EXPORT(cellToChildren)(compactedSet[i], res, h3Set + outOffset);
-            outOffset += numHexesToGen;
->>>>>>> ae07ee07
         }
     }
     return 0;
 }
 
 /**
-<<<<<<< HEAD
  * uncompactSize takes a compacted set of hexagons and provides
  * the exact size of the uncompacted set of hexagons.
  *
@@ -614,36 +505,6 @@
         numOut += H3_EXPORT(cellToChildrenSize)(compactedSet[i], res);
     }
     return numOut;
-=======
- * maxUncompactCellsSize takes a compacted set of hexagons are provides an
- * upper-bound estimate of the size of the uncompacted set of hexagons.
- * @param compactedSet Set of hexagons
- * @param numHexes The number of hexes in the input set
- * @param res The hexagon resolution to decompress to
- * @return The number of hexagons to allocate memory for, or a negative
- * number if an error occurs.
- */
-int H3_EXPORT(maxUncompactCellsSize)(const H3Index* compactedSet,
-                                     const int numHexes, const int res) {
-    int maxNumHexagons = 0;
-    for (int i = 0; i < numHexes; i++) {
-        if (compactedSet[i] == 0) continue;
-        int currentRes = H3_GET_RESOLUTION(compactedSet[i]);
-        if (!_isValidChildRes(currentRes, res)) {
-            // Nonsensical. Abort.
-            return -1;
-        }
-        if (currentRes == res) {
-            maxNumHexagons++;
-        } else {
-            // Bigger hexagon to reduce in size
-            int numHexesToGen =
-                H3_EXPORT(maxCellToChildrenSize)(compactedSet[i], res);
-            maxNumHexagons += numHexesToGen;
-        }
-    }
-    return maxNumHexagons;
->>>>>>> ae07ee07
 }
 
 /**
