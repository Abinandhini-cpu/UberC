--- conflicted
+++ resolved
@@ -54,13 +54,7 @@
                                    int maxBaseCell);
 void iterateBaseCellIndexesAtRes(int res, void (*callback)(H3Index),
                                  int baseCell);
-<<<<<<< HEAD
-void iterateAllUnidirectionalEdgesAtRes(int res, void (*callback)(H3Index));
-=======
 void iterateAllDirectedEdgesAtRes(int res, void (*callback)(H3Index));
-double mapSumAllCells_double(int res, double (*callback)(H3Index));
-size_t packNonzeros(H3Index* a, size_t n);
->>>>>>> ae07ee07
 
 int countNonNullIndexes(H3Index* indexes, int numCells);
 
