/*
 * Copyright 2021 Uber Technologies, Inc.
 *
 * Licensed under the Apache License, Version 2.0 (the "License");
 * you may not use this file except in compliance with the License.
 * You may obtain a copy of the License at
 *
 *         http://www.apache.org/licenses/LICENSE-2.0
 *
 * Unless required by applicable law or agreed to in writing, software
 * distributed under the License is distributed on an "AS IS" BASIS,
 * WITHOUT WARRANTIES OR CONDITIONS OF ANY KIND, either express or implied.
 * See the License for the specific language governing permissions and
 * limitations under the License.
 */
/** @file
 * @brief Fuzzer program for gridDisk
 */

#include "aflHarness.h"
#include "h3api.h"
#include "utility.h"

typedef struct {
    H3Index index;
    int64_t k;
} inputArgs;

int LLVMFuzzerTestOneInput(const uint8_t *data, size_t size) {
    if (size < sizeof(inputArgs)) {
        return 0;
    }
    const inputArgs *args = (const inputArgs *)data;
    int64_t sz = H3_EXPORT(maxGridDiskSize)(args->k);

<<<<<<< HEAD
    // gridDisk
=======
    int64_t sz;
    H3_EXPORT(maxGridDiskSize)(args.k, &sz);
>>>>>>> a1157d8e
    H3Index *results = calloc(sizeof(H3Index), sz);
    if (results != NULL) {
        H3_EXPORT(gridDisk)(args->index, args->k, results);
    }
    free(results);

    results = calloc(sizeof(H3Index), sz);
    if (results != NULL) {
        H3_EXPORT(gridDiskUnsafe)(args->index, args->k, results);
    }
    free(results);

    // TODO: use int64_t
    int *distances = calloc(sizeof(int), sz);
    results = calloc(sizeof(H3Index), sz);
    if (results != NULL && distances != NULL) {
        H3_EXPORT(gridDiskDistancesUnsafe)
        (args->index, args->k, results, distances);
    }
    free(results);
    free(distances);

    distances = calloc(sizeof(int), sz);
    results = calloc(sizeof(H3Index), sz);
    if (results != NULL && distances != NULL) {
        H3_EXPORT(gridDiskDistancesSafe)
        (args->index, args->k, results, distances);
    }
    free(results);
    free(distances);

    distances = calloc(sizeof(int), sz);
    results = calloc(sizeof(H3Index), sz);
    if (results != NULL && distances != NULL) {
        H3_EXPORT(gridDiskDistances)(args->index, args->k, results, distances);
    }
    free(results);
    free(distances);

    results = calloc(sizeof(H3Index), sz);
    if (results != NULL) {
        H3_EXPORT(gridRingUnsafe)(args->index, args->k, results);
    }
    free(results);
    return 0;
}

AFL_HARNESS_MAIN(sizeof(inputArgs));<|MERGE_RESOLUTION|>--- conflicted
+++ resolved
@@ -31,14 +31,13 @@
         return 0;
     }
     const inputArgs *args = (const inputArgs *)data;
-    int64_t sz = H3_EXPORT(maxGridDiskSize)(args->k);
 
-<<<<<<< HEAD
-    // gridDisk
-=======
     int64_t sz;
-    H3_EXPORT(maxGridDiskSize)(args.k, &sz);
->>>>>>> a1157d8e
+    H3Error err = H3_EXPORT(maxGridDiskSize)(args->k, &sz);
+    if (err) {
+        // Can't allocate
+        return 0;
+    }
     H3Index *results = calloc(sizeof(H3Index), sz);
     if (results != NULL) {
         H3_EXPORT(gridDisk)(args->index, args->k, results);
